import type {
  AmmAddLiquiditySettlementRequest,
  AmmRemoveLiquiditySettlementRequest,
  EscrowCondition,
  EscrowRecipient,
  RouteHopValidation,
  ValidateClawbackData,
  ValidateAmmConfirmInitialDepositData,
  ValidateAmmInitializeConstantProductPoolData,
  ValidateAmmInitializeSingleSidedPoolData,
  ValidateAmmSwapData,
  ValidateAmmWithdrawIntegratorFeesData,
  ValidateEscrowClaimData,
  ValidateEscrowCreateData,
  ValidateEscrowFundData,
  ValidateRouteSwapData,
} from "../types";

/**
 * Generates a pool initialization intent message
 * @param params Parameters for pool initialization
 * @returns The serialized intent message as ValidateAmmInitializeSingleSidedPoolData
 */
export function generatePoolInitializationIntentMessage(params: {
  poolOwnerPublicKey: string;
  assetAAddress: string;
  assetBAddress: string;
  assetAInitialReserve: string;
  virtualReserveA: string;
  virtualReserveB: string;
  threshold: string;
  lpFeeRateBps: string;
  totalHostFeeRateBps: string;
  nonce: string;
}): Uint8Array {
  const intentMessage: ValidateAmmInitializeSingleSidedPoolData = {
<<<<<<< HEAD
    poolOwnerPublicKey: params.poolOwnerPublicKey.toString(),
    assetATokenPublicKey: params.assetAAddress.toString(),
    assetBTokenPublicKey: params.assetBAddress.toString(),
    assetAInitialReserve: params.assetAInitialReserve.toString(),
    virtualReserveA: params.virtualReserveA.toString(),
    virtualReserveB: params.virtualReserveB.toString(),
    threshold: params.threshold.toString(),
    totalHostFeeRateBps: params.totalHostFeeRateBps.toString(),
    lpFeeRateBps: params.lpFeeRateBps.toString(),
    nonce: params.nonce.toString(),
=======
    poolOwnerPublicKey: params.poolOwnerPublicKey,
    assetAAddress: params.assetAAddress,
    assetBAddress: params.assetBAddress,
    assetAInitialReserve: params.assetAInitialReserve,
    virtualReserveA: params.virtualReserveA,
    virtualReserveB: params.virtualReserveB,
    threshold: params.threshold,
    totalHostFeeRateBps: params.totalHostFeeRateBps,
    lpFeeRateBps: params.lpFeeRateBps,
    nonce: params.nonce,
>>>>>>> f7079898
  };

  return new TextEncoder().encode(JSON.stringify(intentMessage));
}

/**
 * Generates a constant product pool initialization intent message
 * @param params Parameters for constant product pool initialization
 * @returns The serialized intent message as ValidateAmmInitializeConstantProductPoolData
 */
export function generateConstantProductPoolInitializationIntentMessage(params: {
  poolOwnerPublicKey: string;
  assetAAddress: string;
  assetBAddress: string;
  lpFeeRateBps: string;
  totalHostFeeRateBps: string;
  nonce: string;
}): Uint8Array {
  const intentMessage: ValidateAmmInitializeConstantProductPoolData = {
    poolOwnerPublicKey: params.poolOwnerPublicKey,
    assetAAddress: params.assetAAddress,
    assetBAddress: params.assetBAddress,
    totalHostFeeRateBps: params.totalHostFeeRateBps,
    lpFeeRateBps: params.lpFeeRateBps,
    nonce: params.nonce,
  };

  return new TextEncoder().encode(JSON.stringify(intentMessage));
}

/**
 * Generates a pool confirm initial deposit intent message
 * @param params Parameters for confirming initial deposit
 * @returns The serialized intent message
 */
export function generatePoolConfirmInitialDepositIntentMessage(params: {
  poolOwnerPublicKey: string;
  lpIdentityPublicKey: string;
  assetASparkTransferId: string;
  nonce: string;
}): Uint8Array {
  const intentMessage: ValidateAmmConfirmInitialDepositData = {
    poolOwnerPublicKey: params.poolOwnerPublicKey,
    lpIdentityPublicKey: params.lpIdentityPublicKey,
    assetASparkTransferId: params.assetASparkTransferId,
    nonce: params.nonce,
  };
  return new TextEncoder().encode(JSON.stringify(intentMessage));
}

/**
 * Generates a pool swap intent message
 * @param params Parameters for swap
 * @returns The serialized intent message
 */
export function generatePoolSwapIntentMessage(params: {
  userPublicKey: string;
  lpIdentityPublicKey: string;
  assetInSparkTransferId: string;
  assetInAddress: string;
  assetOutAddress: string;
  amountIn: string;
  maxSlippageBps: string;
  minAmountOut: string;
  totalIntegratorFeeRateBps: string;
  nonce: string;
}): Uint8Array {
  const intentMessage: ValidateAmmSwapData = {
    userPublicKey: params.userPublicKey,
    lpIdentityPublicKey: params.lpIdentityPublicKey,
    assetInSparkTransferId: params.assetInSparkTransferId,
    assetInAddress: params.assetInAddress,
    assetOutAddress: params.assetOutAddress,
    amountIn: params.amountIn,
    minAmountOut: params.minAmountOut,
    maxSlippageBps: params.maxSlippageBps,
    nonce: params.nonce,
    totalIntegratorFeeRateBps: params.totalIntegratorFeeRateBps,
  };

  return new TextEncoder().encode(JSON.stringify(intentMessage));
}

/**
 * Generate the intent message for adding liquidity
 */
export function generateAddLiquidityIntentMessage(
  params: AmmAddLiquiditySettlementRequest
): Uint8Array {
  // Create the signing payload with sorted keys
  const signingPayload = {
    userPublicKey: params.userPublicKey,
    lpIdentityPublicKey: params.lpIdentityPublicKey,
    assetASparkTransferId: params.assetASparkTransferId,
    assetBSparkTransferId: params.assetBSparkTransferId,
    assetAAmount: BigInt(params.assetAAmount).toString(),
    assetBAmount: BigInt(params.assetBAmount).toString(),
    assetAMinAmountIn: BigInt(params.assetAMinAmountIn).toString(),
    assetBMinAmountIn: BigInt(params.assetBMinAmountIn).toString(),
    nonce: params.nonce,
  };

  // Return as Uint8Array for consistent handling
  return new TextEncoder().encode(JSON.stringify(signingPayload));
}

/**
 * Generate the intent message for removing liquidity
 */
export function generateRemoveLiquidityIntentMessage(
  params: AmmRemoveLiquiditySettlementRequest
): Uint8Array {
  // Create the signing payload with sorted keys
  const signingPayload = {
    userPublicKey: params.userPublicKey,
    lpIdentityPublicKey: params.lpIdentityPublicKey,
    lpTokensToRemove: params.lpTokensToRemove,
    nonce: params.nonce,
  };

  // Return as Uint8Array for consistent handling
  return new TextEncoder().encode(JSON.stringify(signingPayload));
}

/**
 * Generate the intent message for registering a host
 */
export function generateRegisterHostIntentMessage(params: {
  namespace: string;
  minFeeBps: number;
  feeRecipientPublicKey: string;
  nonce: string;
}): Uint8Array {
  // Create the signing payload following the camelCase pattern
  const signingPayload = {
    namespace: params.namespace,
    minFeeBps: params.minFeeBps,
    feeRecipientPublicKey: params.feeRecipientPublicKey,
    nonce: params.nonce,
    signature: "",
  };

  // Return as Uint8Array for consistent handling
  return new TextEncoder().encode(JSON.stringify(signingPayload));
}

/**
 * Generate the intent message for withdrawing host fees
 */
export function generateWithdrawHostFeesIntentMessage(params: {
  hostPublicKey: string;
  lpIdentityPublicKey: string;
  assetBAmount?: string;
  nonce: string;
}): Uint8Array {
  // Create the signing payload with camelCase fields matching ValidateAmmWithdrawHostFeesData
  const signingPayload = {
    hostPublicKey: params.hostPublicKey,
    lpIdentityPublicKey: params.lpIdentityPublicKey,
    assetBAmount: params.assetBAmount,
    nonce: params.nonce,
  };

  // Return as Uint8Array for consistent handling
  return new TextEncoder().encode(JSON.stringify(signingPayload));
}

/**
 * Generate the intent message for withdrawing integrator fees
 */
export function generateWithdrawIntegratorFeesIntentMessage(params: {
  integratorPublicKey: string;
  lpIdentityPublicKey: string;
  assetBAmount?: string;
  nonce: string;
}): Uint8Array {
  const signingPayload: ValidateAmmWithdrawIntegratorFeesData = {
    integratorPublicKey: params.integratorPublicKey,
    lpIdentityPublicKey: params.lpIdentityPublicKey,
    assetBAmount: params.assetBAmount,
    nonce: params.nonce,
  };

  return new TextEncoder().encode(JSON.stringify(signingPayload));
}

/**
 * Generate the intent message for route swap
 */
export function generateRouteSwapIntentMessage(params: {
  userPublicKey: string;
  hops: RouteHopValidation[];
  initialSparkTransferId: string;
  inputAmount: string;
  maxRouteSlippageBps: string;
  minAmountOut: string;
  nonce: string;
  defaultIntegratorFeeRateBps?: string;
}): Uint8Array {
  const signingPayload: ValidateRouteSwapData = {
    userPublicKey: params.userPublicKey,
    hops: params.hops,
    initialSparkTransferId: params.initialSparkTransferId,
    inputAmount: params.inputAmount,
    minFinalOutputAmount: params.minAmountOut,
    maxRouteSlippageBps: params.maxRouteSlippageBps,
    nonce: params.nonce,
    defaultIntegratorFeeRateBps: params.defaultIntegratorFeeRateBps ?? "0",
  };

  return new TextEncoder().encode(JSON.stringify(signingPayload));
}

/**
<<<<<<< HEAD
 * Generates an escrow creation intent message.
 * @param params Parameters for creating an escrow.
 * @returns The serialized intent message.
 */
export function generateCreateEscrowIntentMessage(params: {
  creatorPublicKey: string;
  assetId: string;
  assetAmount: string;
  recipients: EscrowRecipient[];
  claimConditions: EscrowCondition[];
  abandonHost?: string;
  abandonConditions?: EscrowCondition[];
  nonce: string;
}): Uint8Array {
  const intentMessage: ValidateEscrowCreateData = {
    creatorPublicKey: params.creatorPublicKey,
    assetId: params.assetId,
    assetAmount: params.assetAmount,
    recipients: params.recipients,
    claimConditions: params.claimConditions,
    abandonHost: params.abandonHost,
    abandonConditions: params.abandonConditions,
    nonce: params.nonce,
  };
  return new TextEncoder().encode(JSON.stringify(intentMessage));
}

/**
 * Generates an escrow funding intent message.
 * @param params Parameters for funding an escrow.
 * @returns The serialized intent message.
 */
export function generateFundEscrowIntentMessage(params: {
  escrowId: string;
  creatorPublicKey: string;
  sparkTransferId: string;
  nonce: string;
}): Uint8Array {
  const intentMessage: ValidateEscrowFundData = {
    escrowId: params.escrowId,
    creatorPublicKey: params.creatorPublicKey,
    sparkTransferId: params.sparkTransferId,
    nonce: params.nonce,
  };
  return new TextEncoder().encode(JSON.stringify(intentMessage));
}

/**
 * Generates an escrow claim intent message.
 * @param params Parameters for claiming from an escrow.
 * @returns The serialized intent message.
 */
export function generateClaimEscrowIntentMessage(params: {
  escrowId: string;
  recipientPublicKey: string;
  nonce: string;
}): Uint8Array {
  const intentMessage: ValidateEscrowClaimData = {
    escrowId: params.escrowId,
    recipientPublicKey: params.recipientPublicKey,
    nonce: params.nonce,
  };
  return new TextEncoder().encode(JSON.stringify(intentMessage));
=======
 * Generate the intent message for clawback
 */
export function generateClawbackIntentMessage(params: {
  senderPublicKey: string;
  sparkTransferId: string;
  lpIdentityPublicKey: string;
  nonce: string;
}): Uint8Array {
  const signingPayload: ValidateClawbackData = {
    senderPublicKey: params.senderPublicKey,
    sparkTransferId: params.sparkTransferId,
    lpIdentityPublicKey: params.lpIdentityPublicKey,
    nonce: params.nonce,
  };

  return new TextEncoder().encode(JSON.stringify(signingPayload));
>>>>>>> f7079898
}<|MERGE_RESOLUTION|>--- conflicted
+++ resolved
@@ -34,7 +34,6 @@
   nonce: string;
 }): Uint8Array {
   const intentMessage: ValidateAmmInitializeSingleSidedPoolData = {
-<<<<<<< HEAD
     poolOwnerPublicKey: params.poolOwnerPublicKey.toString(),
     assetATokenPublicKey: params.assetAAddress.toString(),
     assetBTokenPublicKey: params.assetBAddress.toString(),
@@ -45,18 +44,6 @@
     totalHostFeeRateBps: params.totalHostFeeRateBps.toString(),
     lpFeeRateBps: params.lpFeeRateBps.toString(),
     nonce: params.nonce.toString(),
-=======
-    poolOwnerPublicKey: params.poolOwnerPublicKey,
-    assetAAddress: params.assetAAddress,
-    assetBAddress: params.assetBAddress,
-    assetAInitialReserve: params.assetAInitialReserve,
-    virtualReserveA: params.virtualReserveA,
-    virtualReserveB: params.virtualReserveB,
-    threshold: params.threshold,
-    totalHostFeeRateBps: params.totalHostFeeRateBps,
-    lpFeeRateBps: params.lpFeeRateBps,
-    nonce: params.nonce,
->>>>>>> f7079898
   };
 
   return new TextEncoder().encode(JSON.stringify(intentMessage));
@@ -271,7 +258,6 @@
 }
 
 /**
-<<<<<<< HEAD
  * Generates an escrow creation intent message.
  * @param params Parameters for creating an escrow.
  * @returns The serialized intent message.
@@ -335,7 +321,8 @@
     nonce: params.nonce,
   };
   return new TextEncoder().encode(JSON.stringify(intentMessage));
-=======
+}
+
  * Generate the intent message for clawback
  */
 export function generateClawbackIntentMessage(params: {
@@ -352,5 +339,4 @@
   };
 
   return new TextEncoder().encode(JSON.stringify(signingPayload));
->>>>>>> f7079898
 }