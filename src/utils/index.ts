--- conflicted
+++ resolved
@@ -5,9 +5,6 @@
 
 // Helper function to generate random nonce (browser-compatible)
 export function generateNonce(): string {
-<<<<<<< HEAD
-  return crypto.randomUUID();
-=======
   // Generate a random string using crypto.getRandomValues (works in both Node.js and browsers)
   const array = new Uint8Array(16);
   if (typeof crypto !== "undefined" && crypto.getRandomValues) {
@@ -28,7 +25,6 @@
   return Array.from(array, (byte) => byte.toString(16).padStart(2, "0")).join(
     ""
   );
->>>>>>> 4fd9fc20
 }
 
 // Helper function to convert decimal amounts to smallest units
