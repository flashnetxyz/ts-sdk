// Export all types

export type { RequestOptions } from "./src/api/client";
// Export API client and typed endpoints
export { ApiClient } from "./src/api/client";
export {
  isApiError,
  isFlashnetError,
  TypedAmmApi,
} from "./src/api/typed-endpoints";
export {
  commonValidationRules,
  constantProductPoolValidationRules,
  singleSidedPoolValidationRules,
  ValidationError,
  type ValidationRule,
  type ValidationRules,
  validateBps,
  validateNamespace,
  validatePositiveAmount,
  validatePublicKey,
  validateRequest,
  validateSignature,
} from "./src/api/validation";
// Export client
export {
  FlashnetClient,
  type FlashnetClientOptions,
  type TokenBalance,
  type WalletBalance,
} from "./src/client/FlashnetClient";

// Export configuration (new and legacy)
export * from "./src/config";
export type * from "./src/types";
export {
<<<<<<< HEAD
  fromSmallestUnit,
  generateNonce,
  toSmallestUnit,
  bigintTo16ByteArray,
} from "./src/utils";
=======
  calculateThresholdPercentage,
  validateSingleSidedPoolThreshold,
  type ValidationResult,
} from "./src/types";
export { fromSmallestUnit, generateNonce, toSmallestUnit } from "./src/utils";
>>>>>>> f7079898
export { AuthManager } from "./src/utils/auth";
export {
  generateAddLiquidityIntentMessage,
  generateConstantProductPoolInitializationIntentMessage,
  generatePoolConfirmInitialDepositIntentMessage,
  generatePoolInitializationIntentMessage,
  generatePoolSwapIntentMessage,
  generateRegisterHostIntentMessage,
  generateRemoveLiquidityIntentMessage,
  generateWithdrawHostFeesIntentMessage,
} from "./src/utils/intents";
export { createWalletSigner } from "./src/utils/signer";

// Export Spark address utilities (new and legacy)
export {
  // Legacy functions (deprecated)
  convertSparkAddressToNetwork,
  // New Spark network functions
  convertSparkAddressToSparkNetwork,
  decodeSparkAddress,
  decodeSparkAddressNew,
  encodeSparkAddress,
  encodeSparkAddressNew,
  getNetworkFromAddress,
  getSparkNetworkFromAddress,
  // Common utilities
  isValidPublicKey,
  isValidSparkAddress,
  isValidSparkAddressNew,
  looksLikePublicKey,
  type SparkAddressFormat,
} from "./src/utils/spark-address";

// Export token address utilities (new and legacy)
export {
  decodeHumanReadableTokenIdentifier,
  decodeSparkHumanReadableTokenIdentifier,
  // Legacy functions (deprecated)
  encodeHumanReadableTokenIdentifier,
  // New Spark network functions
  encodeSparkHumanReadableTokenIdentifier,
  getHumanReadableTokenIdentifier,
  getTokenIdentifier,
  getTokenIdentifierHashes,
  getTokenIdentifierWithHashes,
  type HumanReadableTokenIdentifier,
  SPARK_TOKEN_CREATION_ENTITY_PUBLIC_KEY,
  type SparkHumanReadableTokenIdentifier,
} from "./src/utils/tokenAddress";<|MERGE_RESOLUTION|>--- conflicted
+++ resolved
@@ -34,19 +34,11 @@
 export * from "./src/config";
 export type * from "./src/types";
 export {
-<<<<<<< HEAD
-  fromSmallestUnit,
-  generateNonce,
-  toSmallestUnit,
-  bigintTo16ByteArray,
-} from "./src/utils";
-=======
   calculateThresholdPercentage,
   validateSingleSidedPoolThreshold,
   type ValidationResult,
 } from "./src/types";
 export { fromSmallestUnit, generateNonce, toSmallestUnit } from "./src/utils";
->>>>>>> f7079898
 export { AuthManager } from "./src/utils/auth";
 export {
   generateAddLiquidityIntentMessage,
